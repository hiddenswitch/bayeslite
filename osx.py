--- conflicted
+++ resolved
@@ -205,13 +205,8 @@
 run("ln -s /usr/bin/python %s" %
     (shellquote(os.path.join(VENV_DIR, "bin", "python")),))
 
-<<<<<<< HEAD
-NAME="BayesDB%s" % (VERSION,)
-DIST_DIR = os.path.join(BUILD_DIR, "BayesDB")
-=======
 NAME="Bayeslite%s" % VERSION
 DIST_DIR = os.path.join(BUILD_DIR, "Bayeslite")
->>>>>>> f21fd679
 MACOS_PATH = os.path.join(DIST_DIR, NAME + ".app", "Contents", "MacOS")
 os.makedirs(MACOS_PATH)
 run("/bin/cp -r %s %s/" % (shellquote(BUILD_EXAMPLES), shellquote(MACOS_PATH)))
