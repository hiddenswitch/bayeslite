--- conflicted
+++ resolved
@@ -28,29 +28,21 @@
 
 bayesdb_open_cookie = 0xed63e2c26d621a5b5146a334849d43f0
 
-<<<<<<< HEAD
-def bayesdb_open(pathname=None, check_version=True):
-=======
-def bayesdb_open(pathname=None, builtin_metamodels=None):
->>>>>>> 67456f61
+def bayesdb_open(pathname=None, builtin_metamodels=None, check_version=True):
     """Open the BayesDB in the file at `pathname`.
 
     If there is no file at `pathname`, it is automatically created.
     If `pathname` is unspecified or ``None``, a temporary in-memory
     BayesDB instance is created.
     """
-<<<<<<< HEAD
     if check_version:
         remote.version_check()
-    return BayesDB(bayesdb_open_cookie, pathname=pathname)
-=======
     if builtin_metamodels is None:
         builtin_metamodels = True
     bdb = BayesDB(bayesdb_open_cookie, pathname=pathname)
     if builtin_metamodels:
         metamodel.bayesdb_register_builtin_metamodels(bdb)
     return bdb
->>>>>>> 67456f61
 
 class BayesDB(object):
     """A handle for a Bayesian database in memory or on disk.
